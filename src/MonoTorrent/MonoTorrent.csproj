<?xml version="1.0" encoding="utf-8"?>
<Project Sdk="Microsoft.NET.Sdk">

  <PropertyGroup>
    <NoWarn>$(NoWarn);1591</NoWarn>
    <TargetFramework>netstandard2.0</TargetFramework>
    <MonoTorrentABIVersion>1.0.0.0</MonoTorrentABIVersion>

    <GenerateDocumentationFile>true</GenerateDocumentationFile>

    <GitVersionFile>version.txt</GitVersionFile>
    <GitIgnoreBranchVersion>true</GitIgnoreBranchVersion>
    <GitIgnoreTagVersion>true</GitIgnoreTagVersion>
    <GitCommitsRelativeTo>$([MSBuild]::GetDirectoryNameOfFileAbove ('$(MSBuildThisFileDirectory)', 'version.txt'))\</GitCommitsRelativeTo>

    <MonoTorrentReleaseSuffix Condition="Exists ('$(GitCommitsRelativeTo)\alpha.txt')">-alpha.unstable</MonoTorrentReleaseSuffix>
    <MonoTorrentReleaseSuffix Condition="Exists ('$(GitCommitsRelativeTo)\beta.txt')">-beta</MonoTorrentReleaseSuffix>

    <BeforePack>$(BeforePack);SetPackProperties</BeforePack>
    <PackDependsOn>$(PackDependsOn)</PackDependsOn>
  </PropertyGroup>

  <Target Name="SetAssemblyVersion" BeforeTargets="GetAssemblyVersion" Condition="'$(RestoreSuccess)' != 'true' Or '$(Configuration)' == 'Debug' ">
    <PropertyGroup>
      <Version>0.0.0.1</Version>
      <AssemblyVersion>$(Version)</AssemblyVersion>
      <FileVersion Condition="'$(FileVersion)' == ''">$(Version)</FileVersion>
      <InformationalVersion Condition="'$(InformationalVersion)' == ''">$(Version)-Debug</InformationalVersion>
    </PropertyGroup>
  </Target>

  <!-- Restore success is in the .nuget.g.props file generated as part of msbuild /t:Restore. We do not -->
  <!-- want this logic to run if restore hasn't been executed as the 'GitVersion' target won't exist.   -->
  <Target Name="SetAssemblyVersion" BeforeTargets="GetAssemblyVersion" Condition="'$(RestoreSuccess)' == 'true' And '$(Configuration)' == 'Release' " DependsOnTargets="GitVersion">
    <PropertyGroup>
      <MonoTorrentFileVersion Condition="$(MonoTorrentReleaseSuffix) == ''">$(GitSemVerMajor).$(GitSemVerMinor).$(GitSemVerPatch)</MonoTorrentFileVersion>
      <MonoTorrentFileVersion Condition="$(MonoTorrentReleaseSuffix) != ''">$(GitBaseVersion)</MonoTorrentFileVersion>

      <PaddedSemVerPatch>$([System.String]::Format('{0:0000}', $([System.Int32]::Parse('$(GitSemVerPatch)'))))</PaddedSemVerPatch>
      <MonoTorrentReleaseSuffix Condition="$(MonoTorrentReleaseSuffix) != ''">$(MonoTorrentReleaseSuffix).rev$(PaddedSemVerPatch)</MonoTorrentReleaseSuffix>
      <MonoTorrentInformationalVersion>$(MonoTorrentFileVersion)-$(GitBranch)+$(GitCommit)</MonoTorrentInformationalVersion>

      <AssemblyVersion Condition="'$(AssemblyVersion)' == ''">$(MonoTorrentABIVersion)</AssemblyVersion>
      <FileVersion Condition="'$(FileVersion)' == ''">$(MonoTorrentFileVersion)</FileVersion>
      <InformationalVersion Condition="'$(InformationalVersion)' == ''">$(MonoTorrentInformationalVersion)</InformationalVersion>
    </PropertyGroup>
  </Target>

  <!-- NuGet related properties. We need to run this as part of the 'PackDependsOn' dependencies
      to ensure our GitInfo related properties have been calculated correctly. -->
  <Target Name="SetPackProperties" DependsOnTargets="SetAssemblyVersion">
    <PropertyGroup>
      <Authors>Alan McGovern,Olivier Dufour</Authors>
      <PackageDescription>MonoTorrent is a cross platform and open source implementation of the BitTorrent protocol. It supports many advanced features such as Encryption, DHT, Peer Exchange, Web Seeding and Magnet Links.
Notable features include:
-Encryption
-Dht
-Peer Exchange (uTorrent style)
-Local Peer Discovery
-Web Seeding (getright style)
-Magnet Links / Metadata download
-IPV6
-FAST Extensions
-Sparse files (NTFS file system)
-Multi-tracker torrents
-Compact tracker responses
-IP Address white listing / black listing
-Fast Resume
-Initial Seeding (super seeding)
-Selective downloading
-Prioritised downloading
-Full bittorrent tracker
-Dynamic request queue size
-Memory Cache
-Endgame mode
-Per torrent and global rate limiting
-Individual file relocation</PackageDescription>
      <PackageLicenseFile>LICENSE</PackageLicenseFile>
      <PackageProjectUrl>https://github.com/mono/monotorrent</PackageProjectUrl>
      <PackageRequireLicenseAcceptance>false</PackageRequireLicenseAcceptance>
      <PackageVersion>$(MonoTorrentFileVersion)$(MonoTorrentReleaseSuffix)</PackageVersion>
      <PackageTags>bittorrent;torrent;library;tracker;dht;c#;csharp;dotnet;.NET;p2p</PackageTags>

      <IncludeSource>true</IncludeSource>
      <IncludeSymbols>true</IncludeSymbols>
      <SymbolPackageFormat>snupkg</SymbolPackageFormat>

      <RepositoryType>git</RepositoryType>
      <RepositoryBranch>$(GitBranch)</RepositoryBranch>
      <RepositoryCommit>$(GitSha)</RepositoryCommit>
      <RepositoryUrl>https://github.com/mono/monotorrent</RepositoryUrl>

      <Copyright>Alan McGovern, Gregor Burger</Copyright>
    </PropertyGroup>
  </Target>

  <ItemGroup>
    <PackageReference Include="GitInfo" Version="2.0.34" PrivateAssets="all" />
<<<<<<< HEAD
    <PackageReference Include="Mono.Nat" Version="3.0.0" />
    <PackageReference Include="ReusableTasks" Version="2.0.0" />
=======
    <PackageReference Include="Mono.Nat" Version="[3.0.1,4.0)" />
    <PackageReference Include="ReusableTasks" Version="[2.0.0,3.0)" />
>>>>>>> 948d652a
  </ItemGroup>

  <ItemGroup>
    <Content Include="..\..\LICENSE" Pack="true" PackagePath="/" />
  </ItemGroup>
    
  <ItemGroup>
    <AssemblyAttribute Include="System.Runtime.CompilerServices.InternalsVisibleTo">
      <_Parameter1>MonoTorrent.Tests</_Parameter1>
    </AssemblyAttribute>
  </ItemGroup>

</Project><|MERGE_RESOLUTION|>--- conflicted
+++ resolved
@@ -96,13 +96,8 @@
 
   <ItemGroup>
     <PackageReference Include="GitInfo" Version="2.0.34" PrivateAssets="all" />
-<<<<<<< HEAD
-    <PackageReference Include="Mono.Nat" Version="3.0.0" />
-    <PackageReference Include="ReusableTasks" Version="2.0.0" />
-=======
     <PackageReference Include="Mono.Nat" Version="[3.0.1,4.0)" />
     <PackageReference Include="ReusableTasks" Version="[2.0.0,3.0)" />
->>>>>>> 948d652a
   </ItemGroup>
 
   <ItemGroup>
